[package]
name = "snarkvm"
version = "0.10.3"
authors = [ "The Aleo Team <hello@aleo.org>" ]
description = "A decentralized virtual machine"
homepage = "https://aleo.org"
repository = "https://github.com/AleoHQ/snarkVM"
keywords = [
  "aleo",
  "cryptography",
  "blockchain",
  "decentralized",
  "zero-knowledge"
]
categories = [
  "compilers",
  "cryptography",
  "mathematics",
  "wasm",
  "web-programming"
]
include = [ "Cargo.toml", "vm", "README.md", "LICENSE.md" ]
license = "GPL-3.0"
edition = "2021"

[workspace]
members = [
  "algorithms",
  "algorithms/cuda",
  "circuit",
  "circuit/account",
  "circuit/algorithms",
  "circuit/collections",
  "circuit/environment",
  "circuit/environment/witness",
  "circuit/network",
  "circuit/program",
  "circuit/types",
  "circuit/types/address",
  "circuit/types/boolean",
  "circuit/types/field",
  "circuit/types/group",
  "circuit/types/integers",
  "circuit/types/scalar",
  "circuit/types/string",
  "console",
  "console/account",
  "console/algorithms",
  "console/collections",
  "console/network",
  "console/network/environment",
  "console/program",
  "console/types",
  "console/types/address",
  "console/types/boolean",
  "console/types/field",
  "console/types/group",
  "console/types/integers",
  "console/types/scalar",
  "console/types/string",
  "curves",
  "fields",
  "parameters",
  "r1cs",
  "synthesizer",
  "utilities",
  "utilities/derives",
  "wasm"
]

[lib]
path = "vm/lib.rs"

[[bin]]
name = "snarkvm"
path = "vm/cli/main.rs"
required-features = [ "cli" ]

[features]
default = [
  "circuit",
  "console",
  "synthesizer",
  "cli",
  "parameters",
  "utilities"
]
full = [
  "algorithms",
  "circuit",
  "console",
  "curves",
  "fields",
  "parameters",
  "r1cs",
  "synthesizer",
  "utilities"
]
cli = [
  "anyhow",
  "clap",
  "colored",
  "rand",
  "self_update",
  "serde_json",
  "thiserror"
]
aleo-cli = [ "snarkvm-synthesizer/aleo-cli" ]
cuda = [ "snarkvm-algorithms/cuda", "snarkvm-synthesizer/cuda" ]
parameters_no_std_out = [ "snarkvm-parameters/no_std_out" ]
noconfig = [ ]
algorithms = [ "snarkvm-algorithms" ]
circuit = [ "snarkvm-circuit" ]
console = [ "snarkvm-console" ]
curves = [ "snarkvm-curves" ]
fields = [ "snarkvm-fields" ]
parameters = [ "snarkvm-parameters" ]
r1cs = [ "snarkvm-r1cs" ]
synthesizer = [ "snarkvm-synthesizer" ]
utilities = [ "snarkvm-utilities" ]
wasm = [ "snarkvm-wasm" ]

[dependencies.snarkvm-algorithms]
path = "./algorithms"
version = "0.10.3"
optional = true

[dependencies.snarkvm-circuit]
path = "./circuit"
version = "0.10.3"
optional = true

[dependencies.snarkvm-console]
path = "./console"
version = "0.10.3"
optional = true

[dependencies.snarkvm-curves]
path = "./curves"
version = "0.10.3"
optional = true

[dependencies.snarkvm-fields]
path = "./fields"
version = "0.10.3"
optional = true

[dependencies.snarkvm-parameters]
path = "./parameters"
version = "0.10.3"
optional = true

[dependencies.snarkvm-r1cs]
path = "./r1cs"
version = "0.10.3"
optional = true

[dependencies.snarkvm-synthesizer]
path = "./synthesizer"
<<<<<<< HEAD
version = "0.10.2"
# default-features = false
=======
version = "0.10.3"
default-features = false
>>>>>>> 5da6fb5d
optional = true

[dependencies.snarkvm-utilities]
path = "./utilities"
version = "0.10.3"
optional = true

[dependencies.snarkvm-wasm]
path = "./wasm"
version = "0.10.3"
optional = true

[dependencies.anyhow]
version = "1.0.71"
optional = true

[dependencies.clap]
version = "3.2"
features = [ "derive" ]
optional = true

[dependencies.colored]
version = "2"
optional = true

[dependencies.indexmap]
version = "1.9"
features = [ "rayon" ]

[dependencies.num-format]
version = "0.4.4"

[dependencies.once_cell]
version = "1.17"

[dependencies.parking_lot]
version = "0.12"

[dependencies.rand]
version = "0.8"
optional = true

[dependencies.rayon]
version = "1"

[dependencies.self_update]
version = "0.36"
optional = true

[dependencies.serde_json]
version = "1.0"
optional = true
features = [ "preserve_order" ]

[dependencies.thiserror]
version = "1.0"
optional = true

[dependencies.ureq]
version = "2.6"
features = [ "json" ]

[dev-dependencies.bincode]
version = "1.3"

[dev-dependencies.rusty-hook]
version = "0.11.2"

[dev-dependencies.tempfile]
version = "3.5"

[build-dependencies.walkdir]
version = "2"

[profile.release]
opt-level = 3
lto = "thin"
incremental = true

[profile.bench]
opt-level = 3
debug = false
rpath = false
lto = "thin"
incremental = true
debug-assertions = false

[profile.dev]
opt-level = 3
lto = "thin"
incremental = true

[profile.test]
opt-level = 3
lto = "thin"
incremental = true
debug = true
debug-assertions = true<|MERGE_RESOLUTION|>--- conflicted
+++ resolved
@@ -157,13 +157,8 @@
 
 [dependencies.snarkvm-synthesizer]
 path = "./synthesizer"
-<<<<<<< HEAD
-version = "0.10.2"
+version = "0.10.3"
 # default-features = false
-=======
-version = "0.10.3"
-default-features = false
->>>>>>> 5da6fb5d
 optional = true
 
 [dependencies.snarkvm-utilities]
