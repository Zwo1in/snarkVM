// Copyright (C) 2019-2022 Aleo Systems Inc.
// This file is part of the snarkVM library.

// The snarkVM library is free software: you can redistribute it and/or modify
// it under the terms of the GNU General Public License as published by
// the Free Software Foundation, either version 3 of the License, or
// (at your option) any later version.

// The snarkVM library is distributed in the hope that it will be useful,
// but WITHOUT ANY WARRANTY; without even the implied warranty of
// MERCHANTABILITY or FITNESS FOR A PARTICULAR PURPOSE. See the
// GNU General Public License for more details.

// You should have received a copy of the GNU General Public License
// along with the snarkVM library. If not, see <https://www.gnu.org/licenses/>.

pub(crate) mod bhp256;
pub(crate) use bhp256::*;

pub(crate) mod bhp512;
pub(crate) use bhp512::*;

pub(crate) mod bhp1024;
pub(crate) use bhp1024::*;

pub(crate) mod ped64;
pub(crate) use ped64::*;

pub(crate) mod ped128;
pub(crate) use ped128::*;

pub(crate) mod ped256;
pub(crate) use ped256::*;

pub(crate) mod ped512;
pub(crate) use ped512::*;

pub(crate) mod ped1024;
pub(crate) use ped1024::*;

use crate::{
    function::{parsers::*, Instruction, Opcode, Operation, Program, Register, Registers},
    Value,
};
use snarkvm_circuits::{Aleo, Literal, Parser, ParserResult, ToBits};
use snarkvm_utilities::{FromBytes, ToBytes};

use core::{fmt, marker::PhantomData};
use nom::combinator::map;
use std::io::{Read, Result as IoResult, Write};

pub trait CommitOpcode {
    const OPCODE: &'static str;
}

/// A generic commitment instruction.
pub struct Commit<P: Program, Op: CommitOpcode> {
    operation: BinaryOperation<P>,
    _phantom: PhantomData<Op>,
}

impl<P: Program, Op: CommitOpcode> Opcode for Commit<P, Op> {
    /// Returns the opcode as a string.
    #[inline]
    fn opcode() -> &'static str {
        Op::OPCODE
    }
}

impl<P: Program, Op: CommitOpcode> Commit<P, Op> {
    /// Returns the operands of the instruction.
    pub fn operands(&self) -> Vec<Operand<P>> {
        self.operation.operands()
    }

    /// Returns the destination register of the instruction.
    pub fn destination(&self) -> &Register<P> {
        self.operation.destination()
    }
}

impl<P: Program, Op: CommitOpcode> Operation<P> for Commit<P, Op> {
    /// Evaluates the operation.
    #[inline]
    fn evaluate(&self, registers: &Registers<P>) {
        // Load the input from the first operand.
        let input = registers.load(self.operation.first()).to_literals();
        // Load the randomizer from the second operand.
        let randomizer = match registers.load(self.operation.second()) {
            Value::Literal(literal) => literal.to_bits_le(),
<<<<<<< HEAD
            Value::Composite(_name, literals) => literals.iter().flat_map(|literal| literal.to_bits_le()).collect(),
        };
        let second = match registers.load(self.operation.second()) {
            Value::Literal(literal) => literal,
            Value::Composite(name, ..) => P::halt(format!("{name} is not a literal")),
        };

        // Compute the digest for the given input.
        if let Literal::Scalar(second) = second {
            let commitment = match Self::opcode() {
                BHP256::OPCODE => P::Aleo::commit_bhp256(&first, &second),
                BHP512::OPCODE => P::Aleo::commit_bhp512(&first, &second),
                BHP1024::OPCODE => P::Aleo::commit_bhp1024(&first, &second),
                Ped64::OPCODE => P::Aleo::commit_ped64(&first, &second),
                Ped128::OPCODE => P::Aleo::commit_ped128(&first, &second),
                Ped256::OPCODE => P::Aleo::commit_ped256(&first, &second),
                Ped512::OPCODE => P::Aleo::commit_ped512(&first, &second),
                Ped1024::OPCODE => P::Aleo::commit_ped1024(&first, &second),
                _ => P::halt("Invalid option provided for the `commit` instruction"),
            };

            registers.assign(self.operation.destination(), Literal::Field(commitment));
        } else {
            P::halt("Invalid type provided for `randomness` in `commit` instruction")
        }
=======
            Value::Definition(name, ..) => P::halt(format!("{name} is not a literal")),
        };

        // Compute the digest for the given input.
        let commitment = match Self::opcode() {
            BHP256::OPCODE => P::Aleo::commit_bhp256(&input.to_bits_le(), &randomizer),
            BHP512::OPCODE => P::Aleo::commit_bhp512(&input.to_bits_le(), &randomizer),
            BHP1024::OPCODE => P::Aleo::commit_bhp1024(&input.to_bits_le(), &randomizer),
            Ped64::OPCODE => P::Aleo::commit_ped64(&input.to_bits_le(), &randomizer),
            Ped128::OPCODE => P::Aleo::commit_ped128(&input.to_bits_le(), &randomizer),
            Ped256::OPCODE => P::Aleo::commit_ped256(&input.to_bits_le(), &randomizer),
            Ped512::OPCODE => P::Aleo::commit_ped512(&input.to_bits_le(), &randomizer),
            Ped1024::OPCODE => P::Aleo::commit_ped1024(&input.to_bits_le(), &randomizer),
            _ => P::halt("Invalid option provided for the `commit` instruction"),
        };

        registers.assign(self.operation.destination(), Literal::Field(commitment));
>>>>>>> 5603ce8f
    }
}

impl<P: Program, Op: CommitOpcode> fmt::Display for Commit<P, Op> {
    fn fmt(&self, f: &mut fmt::Formatter) -> fmt::Result {
        write!(f, "{}", self.operation)
    }
}

impl<P: Program, Op: CommitOpcode> Parser for Commit<P, Op> {
    type Environment = P::Environment;

    #[inline]
    fn parse(string: &str) -> ParserResult<Self> {
        map(BinaryOperation::parse, |operation| Self { operation, _phantom: PhantomData })(string)
    }
}

impl<P: Program, Op: CommitOpcode> FromBytes for Commit<P, Op> {
    fn read_le<R: Read>(mut reader: R) -> IoResult<Self> {
        Ok(Self { operation: BinaryOperation::read_le(&mut reader)?, _phantom: PhantomData })
    }
}

impl<P: Program, Op: CommitOpcode> ToBytes for Commit<P, Op> {
    fn write_le<W: Write>(&self, mut writer: W) -> IoResult<()> {
        self.operation.write_le(&mut writer)
    }
}

#[allow(clippy::from_over_into)]
impl<P: Program, Op: CommitOpcode> Into<Instruction<P>> for Commit<P, Op> {
    /// Converts the operation into an instruction.
    fn into(self) -> Instruction<P> {
        match Self::opcode() {
            BHP256::OPCODE => {
                Instruction::CommitBHP256(CommitBHP256 { operation: self.operation, _phantom: PhantomData })
            }
            BHP512::OPCODE => {
                Instruction::CommitBHP512(CommitBHP512 { operation: self.operation, _phantom: PhantomData })
            }
            BHP1024::OPCODE => {
                Instruction::CommitBHP1024(CommitBHP1024 { operation: self.operation, _phantom: PhantomData })
            }
            Ped64::OPCODE => Instruction::CommitPed64(CommitPed64 { operation: self.operation, _phantom: PhantomData }),
            Ped128::OPCODE => {
                Instruction::CommitPed128(CommitPed128 { operation: self.operation, _phantom: PhantomData })
            }
            Ped256::OPCODE => {
                Instruction::CommitPed256(CommitPed256 { operation: self.operation, _phantom: PhantomData })
            }
            Ped512::OPCODE => {
                Instruction::CommitPed512(CommitPed512 { operation: self.operation, _phantom: PhantomData })
            }
            Ped1024::OPCODE => {
                Instruction::CommitPed1024(CommitPed1024 { operation: self.operation, _phantom: PhantomData })
            }
            _ => P::halt("Invalid option provided for the `commit` instruction"),
        }
    }
}<|MERGE_RESOLUTION|>--- conflicted
+++ resolved
@@ -87,26 +87,21 @@
         let input = registers.load(self.operation.first()).to_literals();
         // Load the randomizer from the second operand.
         let randomizer = match registers.load(self.operation.second()) {
-            Value::Literal(literal) => literal.to_bits_le(),
-<<<<<<< HEAD
-            Value::Composite(_name, literals) => literals.iter().flat_map(|literal| literal.to_bits_le()).collect(),
-        };
-        let second = match registers.load(self.operation.second()) {
             Value::Literal(literal) => literal,
-            Value::Composite(name, ..) => P::halt(format!("{name} is not a literal")),
+            Value::Definition(name, ..) => P::halt(format!("{name} is not a literal")),
         };
 
         // Compute the digest for the given input.
-        if let Literal::Scalar(second) = second {
+        if let Literal::Scalar(randomizer) = randomizer {
             let commitment = match Self::opcode() {
-                BHP256::OPCODE => P::Aleo::commit_bhp256(&first, &second),
-                BHP512::OPCODE => P::Aleo::commit_bhp512(&first, &second),
-                BHP1024::OPCODE => P::Aleo::commit_bhp1024(&first, &second),
-                Ped64::OPCODE => P::Aleo::commit_ped64(&first, &second),
-                Ped128::OPCODE => P::Aleo::commit_ped128(&first, &second),
-                Ped256::OPCODE => P::Aleo::commit_ped256(&first, &second),
-                Ped512::OPCODE => P::Aleo::commit_ped512(&first, &second),
-                Ped1024::OPCODE => P::Aleo::commit_ped1024(&first, &second),
+                BHP256::OPCODE => P::Aleo::commit_bhp256(&input.to_bits_le(), &randomizer),
+                BHP512::OPCODE => P::Aleo::commit_bhp512(&input.to_bits_le(), &randomizer),
+                BHP1024::OPCODE => P::Aleo::commit_bhp1024(&input.to_bits_le(), &randomizer),
+                Ped64::OPCODE => P::Aleo::commit_ped64(&input.to_bits_le(), &randomizer),
+                Ped128::OPCODE => P::Aleo::commit_ped128(&input.to_bits_le(), &randomizer),
+                Ped256::OPCODE => P::Aleo::commit_ped256(&input.to_bits_le(), &randomizer),
+                Ped512::OPCODE => P::Aleo::commit_ped512(&input.to_bits_le(), &randomizer),
+                Ped1024::OPCODE => P::Aleo::commit_ped1024(&input.to_bits_le(), &randomizer),
                 _ => P::halt("Invalid option provided for the `commit` instruction"),
             };
 
@@ -114,25 +109,6 @@
         } else {
             P::halt("Invalid type provided for `randomness` in `commit` instruction")
         }
-=======
-            Value::Definition(name, ..) => P::halt(format!("{name} is not a literal")),
-        };
-
-        // Compute the digest for the given input.
-        let commitment = match Self::opcode() {
-            BHP256::OPCODE => P::Aleo::commit_bhp256(&input.to_bits_le(), &randomizer),
-            BHP512::OPCODE => P::Aleo::commit_bhp512(&input.to_bits_le(), &randomizer),
-            BHP1024::OPCODE => P::Aleo::commit_bhp1024(&input.to_bits_le(), &randomizer),
-            Ped64::OPCODE => P::Aleo::commit_ped64(&input.to_bits_le(), &randomizer),
-            Ped128::OPCODE => P::Aleo::commit_ped128(&input.to_bits_le(), &randomizer),
-            Ped256::OPCODE => P::Aleo::commit_ped256(&input.to_bits_le(), &randomizer),
-            Ped512::OPCODE => P::Aleo::commit_ped512(&input.to_bits_le(), &randomizer),
-            Ped1024::OPCODE => P::Aleo::commit_ped1024(&input.to_bits_le(), &randomizer),
-            _ => P::halt("Invalid option provided for the `commit` instruction"),
-        };
-
-        registers.assign(self.operation.destination(), Literal::Field(commitment));
->>>>>>> 5603ce8f
     }
 }
 
