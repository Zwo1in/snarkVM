[package]
name = "snarkvm-console-network"
version = "0.9.1"
authors = [ "The Aleo Team <hello@aleo.org>" ]
description = "Network console library for a decentralized virtual machine"
license = "GPL-3.0"
edition = "2021"

[features]
default = [ "snarkvm-algorithms/polycommit_full" ]
wasm = [ "snarkvm-algorithms/polycommit_wasm", "snarkvm-parameters/wasm" ]

[dependencies.snarkvm-algorithms]
path = "../../algorithms"
version = "0.9.1"
default-features = false
features = [ "snark" ]

[dependencies.snarkvm-console-algorithms]
path = "../algorithms"
version = "0.9.1"

[dependencies.snarkvm-console-collections]
path = "../collections"
version = "0.9.1"

[dependencies.snarkvm-console-network-environment]
path = "./environment"
version = "0.9.1"

[dependencies.snarkvm-console-types]
path = "../types"
version = "0.9.1"
default-features = false
features = [ "field", "group", "scalar" ]

[dependencies.snarkvm-curves]
path = "../../curves"
version = "0.9.1"
default-features = false

[dependencies.snarkvm-fields]
path = "../../fields"
version = "0.9.1"
default-features = false

[dependencies.snarkvm-parameters]
path = "../../parameters"
version = "0.9.1"

[dependencies.snarkvm-utilities]
path = "../../utilities"
version = "0.9.1"

[dependencies.anyhow]
version = "1.0.66"

[dependencies.itertools]
version = "0.10.1"

[dependencies.lazy_static]
version = "1.4"

[dependencies.once_cell]
version = "1.13"

[dependencies.serde]
<<<<<<< HEAD
version = "1.0"
=======
version = "1.0"

[features]
default = [ ]
wasm = [ "snarkvm-parameters/wasm" ]
>>>>>>> 773f4662
<|MERGE_RESOLUTION|>--- conflicted
+++ resolved
@@ -65,12 +65,4 @@
 version = "1.13"
 
 [dependencies.serde]
-<<<<<<< HEAD
-version = "1.0"
-=======
-version = "1.0"
-
-[features]
-default = [ ]
-wasm = [ "snarkvm-parameters/wasm" ]
->>>>>>> 773f4662
+version = "1.0"