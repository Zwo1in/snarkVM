--- conflicted
+++ resolved
@@ -176,10 +176,7 @@
   "snark",
   "wasm-bindgen-futures"
 ]
-<<<<<<< HEAD
-=======
 cuda = [ "snarkvm-algorithms-cuda" ]
->>>>>>> 6c4a049f
 parallel = [
   "rayon",
   "snarkvm-fields/parallel",
