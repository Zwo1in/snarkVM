[package]
name = "snarkvm-circuit-environment"
version = "0.9.14"
authors = [ "The Aleo Team <hello@aleo.org>" ]
description = "Circuit environment for a decentralized virtual machine"
license = "GPL-3.0"
edition = "2021"

[[bench]]
name = "linear_combination"
path = "benches/linear_combination.rs"
harness = false

[dependencies.console]
package = "snarkvm-console-network"
path = "../../console/network"
version = "0.9.14"

[dependencies.snarkvm-circuit-environment-witness]
path = "./witness"
<<<<<<< HEAD
version = "0.9.13"

[dependencies.snarkvm-curves]
path = "../../curves"
version = "0.9.13"

[dependencies.snarkvm-fields]
path = "../../fields"
version = "0.9.13"

[dependencies.snarkvm-r1cs]
path = "../../r1cs"
version = "0.9.13"

[dependencies.snarkvm-utilities]
path = "../../utilities"
version = "0.9.13"
=======
version = "0.9.14"
default-features = false

[dependencies.snarkvm-curves]
path = "../../curves"
version = "0.9.14"
default-features = false

[dependencies.snarkvm-fields]
path = "../../fields"
version = "0.9.14"
default-features = false

[dependencies.snarkvm-r1cs]
path = "../../r1cs"
version = "0.9.14"
default-features = false

[dependencies.snarkvm-utilities]
path = "../../utilities"
version = "0.9.14"
default-features = false
>>>>>>> 5a983411

[dependencies.indexmap]
version = "1.9.2"

[dependencies.itertools]
version = "0.10.1"

[dependencies.nom]
version = "7.1"

[dependencies.num-traits]
version = "0.2"

[dependencies.once_cell]
version = "1.17.1"

[dev-dependencies.snarkvm-algorithms]
path = "../../algorithms"
features = [ "polycommit_full", "snark" ]

[dev-dependencies.snarkvm-circuit]
path = "../../circuit"

[dev-dependencies.snarkvm-console-types]
path = "../../console/types"

[dev-dependencies.criterion]
version = "0.4"<|MERGE_RESOLUTION|>--- conflicted
+++ resolved
@@ -18,25 +18,6 @@
 
 [dependencies.snarkvm-circuit-environment-witness]
 path = "./witness"
-<<<<<<< HEAD
-version = "0.9.13"
-
-[dependencies.snarkvm-curves]
-path = "../../curves"
-version = "0.9.13"
-
-[dependencies.snarkvm-fields]
-path = "../../fields"
-version = "0.9.13"
-
-[dependencies.snarkvm-r1cs]
-path = "../../r1cs"
-version = "0.9.13"
-
-[dependencies.snarkvm-utilities]
-path = "../../utilities"
-version = "0.9.13"
-=======
 version = "0.9.14"
 default-features = false
 
@@ -59,7 +40,6 @@
 path = "../../utilities"
 version = "0.9.14"
 default-features = false
->>>>>>> 5a983411
 
 [dependencies.indexmap]
 version = "1.9.2"
