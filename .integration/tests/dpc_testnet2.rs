--- conflicted
+++ resolved
@@ -529,11 +529,7 @@
         println!("=========================================================");
         let num_constraints = outer_circuit_cs.num_constraints();
         println!("Outer circuit num constraints: {:?}", num_constraints);
-<<<<<<< HEAD
-        assert_eq!(878967, num_constraints);
-=======
         assert_eq!(965619, num_constraints);
->>>>>>> 48f3a1c3
         println!("=========================================================");
     }
 
